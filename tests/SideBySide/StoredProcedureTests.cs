--- conflicted
+++ resolved
@@ -193,17 +193,7 @@
 			using var reader = await cmd.ExecuteReaderAsync();
 			Assert.False(await reader.ReadAsync());
 			var table = reader.GetSchemaTable();
-<<<<<<< HEAD
-#if BASELINE
 			Assert.Null(table);
-#else
-			Assert.NotNull(table);
-			Assert.Empty(table.Rows);
-			Assert.Empty(table.Columns);
-#endif
-=======
-			Assert.Null(table);
->>>>>>> 186196b7
 			Assert.False(await reader.NextResultAsync());
 		}
 #endif
