<Project Sdk="Microsoft.NET.Sdk">

  <PropertyGroup Condition=" '$(Configuration)' != 'Baseline' ">
    <TargetFrameworks>net462;net472;netcoreapp3.1;net6.0;net7.0</TargetFrameworks>
    <CheckEolTargetFramework>false</CheckEolTargetFramework>
  </PropertyGroup>

  <PropertyGroup Condition=" '$(Configuration)' == 'Baseline' ">
    <TargetFrameworks>net472</TargetFrameworks>
    <DefineConstants>BASELINE</DefineConstants>
  </PropertyGroup>

  <PropertyGroup>
    <VersionPrefix>0.1.0</VersionPrefix>
    <SignAssembly>true</SignAssembly>
    <PublicSign Condition=" '$(OS)' != 'Windows_NT' ">true</PublicSign>
    <AssemblyOriginatorKeyFile>..\..\MySqlConnector.snk</AssemblyOriginatorKeyFile>
    <TreatWarningsAsErrors>true</TreatWarningsAsErrors>
    <PreserveCompilationContext>true</PreserveCompilationContext>
    <AssemblyName>SideBySide</AssemblyName>
    <PackageId>SideBySide</PackageId>
    <ServerGarbageCollection>true</ServerGarbageCollection>
    <ConcurrentGarbageCollection>true</ConcurrentGarbageCollection>
    <ThreadPoolMinThreads>64</ThreadPoolMinThreads>
    <LangVersion>preview</LangVersion>
    <ImplicitUsings>enable</ImplicitUsings>
  </PropertyGroup>

  <ItemGroup>
    <!--testing packages-->
<<<<<<< HEAD
    <PackageReference Include="Microsoft.NET.Test.Sdk" Version="17.3.1" />
    <PackageReference Include="xunit" Version="2.4.1" />
    <PackageReference Include="xunit.runner.visualstudio" Version="2.4.3" />
=======
    <PackageReference Include="Microsoft.NET.Test.Sdk" Version="17.3.0" />
    <PackageReference Include="xunit" Version="2.4.2" />
    <PackageReference Include="xunit.runner.visualstudio" Version="2.4.5" />
>>>>>>> 78ef0a06
    <!--app packages-->
    <PackageReference Include="Dapper.StrongName" Version="1.60.1" />
    <PackageReference Include="Microsoft.Extensions.Configuration.Binder" Version="1.1.2" />
    <PackageReference Include="Microsoft.Extensions.Configuration.EnvironmentVariables" Version="1.1.2" />
    <PackageReference Include="Microsoft.Extensions.Configuration.Json" Version="1.1.2" />
    <Using Include="System" />
    <Using Include="System.Data" />
    <Using Include="System.Data.Common" />
    <Using Include="System.Diagnostics" />
    <Using Include="System.Text" />
    <Using Include="Dapper" />
    <Using Include="Xunit" />
  </ItemGroup>

  <ItemGroup Condition=" '$(Configuration)' != 'Baseline' ">
    <ProjectReference Include="..\..\src\MySqlConnector\MySqlConnector.csproj" />
    <ProjectReference Include="..\..\src\MySqlConnector.Authentication.Ed25519\MySqlConnector.Authentication.Ed25519.csproj" />
    <Using Include="MySqlConnector" />
  </ItemGroup>

  <ItemGroup Condition=" '$(Configuration)' == 'Baseline' ">
    <PackageReference Include="MySql.Data" Version="8.0.30" />
    <Using Include="MySql.Data.MySqlClient" />
  </ItemGroup>

  <ItemGroup Condition=" '$(TargetFramework)' == 'net462' OR '$(TargetFramework)' == 'net472' ">
    <Reference Include="System" />
    <Reference Include="System.Transactions" />
    <Reference Include="Microsoft.CSharp" />
  </ItemGroup>

  <ItemGroup>
    <None Update="config.json">
      <CopyToOutputDirectory>Always</CopyToOutputDirectory>
    </None>
  </ItemGroup>

</Project><|MERGE_RESOLUTION|>--- conflicted
+++ resolved
@@ -28,15 +28,9 @@
 
   <ItemGroup>
     <!--testing packages-->
-<<<<<<< HEAD
     <PackageReference Include="Microsoft.NET.Test.Sdk" Version="17.3.1" />
-    <PackageReference Include="xunit" Version="2.4.1" />
-    <PackageReference Include="xunit.runner.visualstudio" Version="2.4.3" />
-=======
-    <PackageReference Include="Microsoft.NET.Test.Sdk" Version="17.3.0" />
     <PackageReference Include="xunit" Version="2.4.2" />
     <PackageReference Include="xunit.runner.visualstudio" Version="2.4.5" />
->>>>>>> 78ef0a06
     <!--app packages-->
     <PackageReference Include="Dapper.StrongName" Version="1.60.1" />
     <PackageReference Include="Microsoft.Extensions.Configuration.Binder" Version="1.1.2" />
