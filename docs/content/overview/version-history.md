---
lastmod: 2021-07-12
date: 2017-03-27
menu:
  main:
    parent: getting started
title: Version History
weight: 30
---

# Version History

<<<<<<< HEAD
### 1.4.0 Beta 3

* **Breaking** Remove `netstandard1.3` target framework: [#1031](https://github.com/mysql-net/MySqlConnector/issues/1031).
* **Breaking** Seal `MySqlCommandBuilder` and `MySqlConversionException`.
* Fix incorrect value for `MySqlCommand.LastInsertedId` when executing multiple commands: [#1026](https://github.com/mysql-net/MySqlConnector/issues/1026).
* Add `[Category]`, `[DefaultValue]`, and `[Description]` attributes to all `MySqlConnectionStringBuilder` properties.
* Fix `MySqlConnectionStringBuilder.TryGetValue`: [#1030](https://github.com/mysql-net/MySqlConnector/issues/1030).
* **Breaking** Change how option keys are serialized when retrieving the `MySqlConnectionStringBuilder.ConnectionString` property:
  * For example, `User Id` is now `User ID`, `DefaultCommandTimeout` is now `Default Command Timeout`, etc.
  * All existing connection strings are still valid, and all the previous aliases for connection string options are still accepted.
  * The primary connection string option key is listed first in the documentation at https://mysqlconnector.net/connection-options/.

### 1.4.0 Beta 2

* Support .NET 6.0 Preview 7
  * **Breaking** Update the `MySqlBatch` (experimental API) to match the latest .NET 6.0 API changes.
* Throw an informative exception if `DELIMITER` is used in a SQL statement: [#1010](https://github.com/mysql-net/MySqlConnector/issues/1010).
* Fix bug that failed to deserialize a binary row (from a prepared statement) correctly: [#1018](https://github.com/mysql-net/MySqlConnector/issues/1018).

### 1.4.0 Beta 1

* Reduce default log message severity: [#981](https://github.com/mysql-net/MySqlConnector/issues/981).
* Make `MySqlError.Code` obsolete: [#1011](https://github.com/mysql-net/MySqlConnector/issues/1011).
  * Use `ErrorCode` property instead.
* Remove `BackgroundConnectionResetHelper`: [#1013](https://github.com/mysql-net/MySqlConnector/issues/1013).
  * `MySqlConnectionStringBuilder.DeferConnectionReset` is obsolete and will always be treated as if it's `true`.
* Support .NET 6.0 Preview:
  * Support `DateOnly` and `TimeOnly` structs: [#963](https://github.com/mysql-net/MySqlConnector/issues/963).
  * Use `ZLibStream` for compression: [#957](https://github.com/mysql-net/MySqlConnector/issues/957).
  * Use `X_OR_GREATER` preprocessor definitions: [#958](https://github.com/mysql-net/MySqlConnector/issues/958).
=======
### 1.3.12

* Fix bug executing stored procedures with backticks in their names: [#1029](https://github.com/mysql-net/MySqlConnector/issues/1029).
>>>>>>> b5fc1c2c

### 1.3.11

* Add `MySqlError.ErrorCode`: [#1011](https://github.com/mysql-net/MySqlConnector/issues/1011).
* Allow `MySqlDataReader.GetDateTime` to read a `VARCHAR` column as a `DateTime`: [#980](https://github.com/mysql-net/MySqlConnector/issues/980).
* Support the `NEWDATE` column type: [#1007](https://github.com/mysql-net/MySqlConnector/issues/1007).

### 1.3.10

* Handle `NoBackslashEscapes` for binary parameter values: [#999](https://github.com/mysql-net/MySqlConnector/issues/999).
* Fix `NotSupportedException` when cancelling a `MySqlCommand` in a `TransactionScope`: [#1001](https://github.com/mysql-net/MySqlConnector/issues/1001).
* Ignore `InvalidOperationException` thrown from `MySqlConnection.Cancel`: [#1002](https://github.com/mysql-net/MySqlConnector/issues/1002).
* Set the default value of `DeferConnectionReset` to `true`; this disables background connection reset and restores the pre-1.3 behavior.
* Thanks to [Konstantin Preißer](https://github.com/kpreisser) for contributions to this release.

### 1.3.9

* Use `StringBuilder.GetChunks` (in .NET 5.0) for `MySqlParameter`: [#977](https://github.com/mysql-net/MySqlConnector/issues/977).
* Fix error encoding multibyte characters in `MySqlBulkCopy`: [#974](https://github.com/mysql-net/MySqlConnector/issues/974).
* Fix error encoding multibyte characters for `StringBuilder` `MySqlParameter` values in .NET 5.0.

### 1.3.8

* Reduce latency of resetting connections: [#982](https://github.com/mysql-net/MySqlConnector/pull/982).

### 1.3.7

* Add support for [SingleStore](https://www.singlestore.com/): [#968](https://github.com/mysql-net/MySqlConnector/pull/968).
* Thanks to [Carl Sverre](https://github.com/carlsverre) and [Tigran Avanesov](https://github.com/tavanesov-ua) for contributions to this release.

### 1.3.6

* Add NuGet Package ReadMe: [#978](https://github.com/mysql-net/MySqlConnector/issues/978).

### 1.3.5

* Support `StringBuilder`, `Memory<char>`, and `ReadOnlyMemory<char>` as `MySqlParameter.Value` values: [#975](https://github.com/mysql-net/MySqlConnector/issues/975).
* Fix `ArgumentException` in `MySqlBulkCopy`: [#974](https://github.com/mysql-net/MySqlConnector/issues/974).

### 1.3.4

* Improve compatibility with MySQL Server 8.0.24:
  * Ignore new `ER_CLIENT_INTERACTION_TIMEOUT` error packet sent to timed-out connections: [#970](https://github.com/mysql-net/MySqlConnector/issues/970).
  * Known Issue: Connections with `UseCompression=true` may throw a `MySqlProtocolException` when timed out.

### 1.3.3

* Support `Enum` parameters in prepared commands: [#965](https://github.com/mysql-net/MySqlConnector/issues/965).
* Fix `OverflowException` reading `OkPayload`: [#966](https://github.com/mysql-net/MySqlConnector/issues/966).
* Fix internal SQL parsing error with C-style comments.

### 1.3.2

* Fix a bug that could cause a timed-out query to still throw a `QueryInterrupted` `MySqlException` instead of `CommandTimeoutExpired`.

### 1.3.1

* Remove two new `Info` log messages added in 1.3.0: [#956](https://github.com/mysql-net/MySqlConnector/issues/956).
  * The equivalent messages in 1.2.1 were at `Debug` level.
* Make `Adler32` class `internal`.
  * This was not intended to be added to the public API in 1.3.0.

### 1.3.0

* Connections are now reset asynchronously in the background: [#178](https://github.com/mysql-net/MySqlConnector/issues/178).
  * This speeds up `MySqlConnection.Open(Async)` but still cleans up connections between uses.
  * Use `DeferConnectionReset=true` in the connection string to revert to the old behaviour.
  * _Experimental_ Use `ConnectionIdlePingTime=300` in the connection string to avoid any network I/O when retrieving a connection from the pool; this is fastest but may return invalid connections from `Open`. This setting is experimental and may change in the future.
* Change default value of `IgnorePrepare` to `false`: [#929](https://github.com/mysql-net/MySqlConnector/issues/929).
  * Calling `MySqlCommand.Prepare(Async)` will have an effect by default.
* Implement Azure Server Redirection: [#789](https://github.com/mysql-net/MySqlConnector/issues/789).
  * Support community protocol for server redirection: [#945](https://github.com/mysql-net/MySqlConnector/issues/945).
* Support `MemoryStream` as a value for `MySqlParameter.Value`: [#943](https://github.com/mysql-net/MySqlConnector/issues/943).
* Implement `MySqlException.IsTransient`: [#849](https://github.com/mysql-net/MySqlConnector/issues/849).
* Implement `IComparable<MySqlDateTime>` and `IEquatable<MySqlDateTime>` on `MySqlDateTime`.
* **Breaking** Remove `public` constructor for `MySqlConversionException`.
  * This constructor was never intended to be `public`.
* Implement serialization for exceptions.
* Report `CommandTimeoutExpired` consistently: [#939](https://github.com/mysql-net/MySqlConnector/issues/939).
  * This changes the `MySqlException.ErrorCode` from `QueryInterrupted` to `CommandTimeoutExpired`.
* Nagle's Algorithm is disabled on TCP sockets: [#921](https://github.com/mysql-net/MySqlConnector/issues/921).
* Adler32 checksum (for compressed packets) uses hardware acceleration: [#865](https://github.com/mysql-net/MySqlConnector/issues/865).
* Set timeouts for cancellation operations from `CancellationTimeout` connection string option: [#951](https://github.com/mysql-net/MySqlConnector/issues/951).
* Throw `OperationCanceledException` from `OpenAsync` when the `CancellationToken` is cancelled: [#931](https://github.com/mysql-net/MySqlConnector/issues/931).
* Use transaction for 'SHOW WARNINGS': [#918](https://github.com/mysql-net/MySqlConnector/issues/918).
* Improve exception message for unsupported parameter types: [#925](https://github.com/mysql-net/MySqlConnector/issues/925).
* Fix exception in server version parsing: [#934](https://github.com/mysql-net/MySqlConnector/issues/934).
* Fix silent failure to use TLS 1.3 (when explicitly requested) on older frameworks.
* Fix error deserialising `MySqlException.ErrorCode` property.
* Prevent exceptions being thrown from `MySqlTransaction.Dispose`: [#923](https://github.com/mysql-net/MySqlConnector/issues/923).
* Fix nested `MySqlException` (thrown in some scenarios from `ExecuteReader`).
* Use .NET 5.0 methods to load PEM certificates.
* Thanks to [Oleksandr Novak](https://github.com/novak-as) for contributions to this release.

### 1.2.1

* Fix bug in extracting PEM data when there's extra data in the certificate file: [#912](https://github.com/mysql-net/MySqlConnector/issues/912).
* Thanks to [Laurents Meyer](https://github.com/lauxjpn) for contributions to this release.

### 1.2.0

* Add `TlsCipherSuites` connection string option for fine-grained control of TLS cipher suites: [#904](https://github.com/mysql-net/MySqlConnector/issues/904).
  * This option is only supported on Linux when using .NET Core 3.1 or .NET 5.0 or later.
* Fix bug loading GUIDs with `MySqlBulkCopy`.

### 1.1.0

* Support .NET 5.0.
* Cancel query (server-side) when `CommandTimeout` expires: [#455](https://github.com/mysql-net/MySqlConnector/issues/455).
  * Add `CancellationTimeout` connection string option.
  * Implementation details discussed in [this comment](https://github.com/mysql-net/MySqlConnector/issues/455#issuecomment-702424012).
* Return `null` from `MySqlDataReader.GetSchemaTable` when there is no result set: [#877](https://github.com/mysql-net/MySqlConnector/issues/877).
* Make `DisposeAsync` fully async: [#876](https://github.com/mysql-net/MySqlConnector/issues/876).
* Ignore `ObjectDisposedException` thrown in `TryResetConnectionAsync`: [#897](https://github.com/mysql-net/MySqlConnector/pull/897).
* Ignore closed/disposed connections/commands in `MySqlCommand.Cancel`: [#820](https://github.com/mysql-net/MySqlConnector/pull/820).
* Fix bug where sessions could time out if they were opened but no queries were ever executed.
* Thanks to [Dirk Lemstra](https://github.com/dlemstra) and [laurent-jeancler-realist](https://github.com/laurent-jeancler-realist) for contributions to this release.

### 1.0.1

* Support `ENUM` columns that use the `MYSQL_TYPE_ENUM` type in their column metadata: [#850](https://github.com/mysql-net/MySqlConnector/issues/850).
* Allow `MySqlCommand.CommandText` and `.Connection` to be changed while another command is executing: [#867](https://github.com/mysql-net/MySqlConnector/issues/867).
* Make schema collection names (for `MySqlConnection.GetSchema(collectionName)`) case-insensitive: [#852](https://github.com/mysql-net/MySqlConnector/issues/852).
* Fix `MySqlBulkLoader` with Azure Database for MySQL/MariaDB: [#853](https://github.com/mysql-net/MySqlConnector/issues/853).
* Fix bug preventing the retrieval of more than 2^31-1 rows in a single query: [#863](https://github.com/mysql-net/MySqlConnector/issues/863).
* Fix `MySqlParameterCollection.Insert` implementation: [#869](https://github.com/mysql-net/MySqlConnector/issues/869).
* Fix integer overflow in sequence number for compressed packets.
* Fix ZLIB header flags verification for compressed packets.
* Thanks to [akamor](https://github.com/akamor) for contributions to this release.

### 1.0.0

* **Breaking** Change namespace to `MySqlConnector`: [#827](https://github.com/mysql-net/MySqlConnector/issues/827).
* **Breaking** Rename `MySqlClientFactory` to `MySqlConnectorFactory`: [#839](https://github.com/mysql-net/MySqlConnector/issues/839).
* **Breaking** All `MySqlConnectionStringBuilder` string properties return `""` (not `null`) when unset: [#837](https://github.com/mysql-net/MySqlConnector/issues/837).
* **Breaking** Remove `MySqlInfoMessageEventArgs.errors` property; use `.Errors` instead.
* Implement async schema APIs: [#835](https://github.com/mysql-net/MySqlConnector/issues/835).
* Implement `MySqlConnectorFactory.CanCreateXyz` methods: [#838](https://github.com/mysql-net/MySqlConnector/issues/838).
* Add `net5.0` target framework.
* Add `MySqlException.ErrorCode`: [#830](https://github.com/mysql-net/MySqlConnector/issues/830).
* Add `MySqlConnection.ResetConnectionAsync`: [#831](https://github.com/mysql-net/MySqlConnector/issues/831).
* Add documentation at https://mysqlconnector.net/api/ built from XML doc comments: [#827](https://github.com/mysql-net/MySqlConnector/issues/827).
* Allow rows larger than 1 MiB in `MySqlBulkCopy`: [#834](https://github.com/mysql-net/MySqlConnector/issues/834).
* Reduce memory allocations when hashing passwords (during login).

### 0.69.10

* Ignore `ObjectDisposedException` thrown in `TryResetConnectionAsync`: [#897](https://github.com/mysql-net/MySqlConnector/pull/897).
* Thanks to [laurent-jeancler-realist](https://github.com/laurent-jeancler-realist) for contributions to this release.

### 0.69.9

* Return `null` from `MySqlDataReader.GetSchemaTable` when there is no result set: [#877](https://github.com/mysql-net/MySqlConnector/issues/877).

### 0.69.8

* Fix `MySqlBulkLoader` with Azure Database for MySQL/MariaDB: [#853](https://github.com/mysql-net/MySqlConnector/issues/853).
* Make schema collection names (for `MySqlConnection.GetSchema(collectionName)`) case-insensitive: [#852](https://github.com/mysql-net/MySqlConnector/issues/852).

### 0.69.7

* Support `ENUM` columns that use the `MYSQL_TYPE_ENUM` type in their column metadata: [#850](https://github.com/mysql-net/MySqlConnector/issues/850).

### 0.69.6

* Support `GEOMCOLLECTION` data type alias in MySQL Server 8.0: [#845](https://github.com/mysql-net/MySqlConnector/issues/845).

### 0.69.5

* Improve robustness of OK packet parsing: [#842](https://github.com/mysql-net/MySqlConnector/issues/842).

### 0.69.4

* Fix connection pool leak when a failure (e.g., timeout) occurs on a connection: [#836](https://github.com/mysql-net/MySqlConnector/issues/836).

### 0.69.3

* Fix `Failed to read the result set.` error when using `MySqlBulkCopy`: [#780](https://github.com/mysql-net/MySqlConnector/issues/780).
  * The maximum row size supported by `MySqlBulkCopy`is 1 MiB.

### 0.69.2

* Remove `Console.WriteLine` debugging code that was inadvertently added in 0.69.1.

### 0.69.1

* Fix `OverflowException` when calling `MySqlDataReader.GetInt32` on a `DECIMAL` column: [#832](https://github.com/mysql-net/MySqlConnector/issues/832).

### 0.69.0

* **Breaking** Change `MySqlGeometry.Value` from returning `ReadOnlySpan<byte>` to `byte[]`: [#829](https://github.com/mysql-net/MySqlConnector/pull/829).
* Thanks to [Laurents Meyer](https://github.com/lauxjpn) for contributions to this release.

### 0.68.1

* Fix SQL syntax error when calling `BeginTransaction(IsolationLevel.Snapshot, isReadOnly: true);`: [#817](https://github.com/mysql-net/MySqlConnector/issues/817).

### 0.68.0

* Add `MySqlConnection.BeginTransaction` overload with `isReadOnly` parameter: [#817](https://github.com/mysql-net/MySqlConnector/issues/817).
* Support `MySqlCommand.Prepare` for `CommandType.StoredProcedure`: [#742](https://github.com/mysql-net/MySqlConnector/issues/742).

### 0.67.0

* **Breaking** Add `new` implementations of `MySqlCommand.ExecuteReaderAsync` that return `Task<MySqlDataReader>`: [#822](https://github.com/mysql-net/MySqlConnector/issues/822).
* **Breaking** `MySqlBulkCopy.DestinationTableName` must be quoted if it contains reserved keywords or characters: [#818](https://github.com/mysql-net/MySqlConnector/issues/818).
* Automatically create expressions for `BIT` and binary columns in `MySqlBulkCopy`: [#816](https://github.com/mysql-net/MySqlConnector/issues/816).
* Throw an exception from `MySqlBulkCopy` if not all rows were inserted: [#814](https://github.com/mysql-net/MySqlConnector/issues/814).
* Add logging to `MySqlBulkCopy`.
* Detect simple column mapping errors in `MySqlBulkCopy`.

### 0.66.0

* **Breaking** Add `MySqlBulkCopy.RowsCopied` property: [#809](https://github.com/mysql-net/MySqlConnector/issues/809).
  * The `RowsCopied` event is renamed to `MySqlRowsCopied`.
  * The `MySqlRowsCopied` event is no longer guaranteed to be raised at the end of copying.
* Fix `NullReferenceException` when calling a stored procedure with an `ENUM` parameter: [#812](https://github.com/mysql-net/MySqlConnector/issues/812).
* Track `MySqlParameter` name changes (when added to a `MySqlParameterCollection`): [#811](https://github.com/mysql-net/MySqlConnector/issues/811).

### 0.65.0

* Add `ColumnMappings` to `MySqlBulkCopy`: [#773](https://github.com/mysql-net/MySqlConnector/issues/773).

### 0.64.2

* Restore `COLUMN_TYPE` column to `GetSchema("COLUMNS")`: [#807](https://github.com/mysql-net/MySqlConnector/pull/807).
  * This was a regression in 0.64.1
* Fix ignored `CancellationToken` in `MySqlBulkCopy.WriteToServerAsync(DataTable)`.
* Thanks to [mitchydeath](https://github.com/mitchydeath) for contributions to this release.

### 0.64.1

* Fix timeout for named pipe connections: [#804](https://github.com/mysql-net/MySqlConnector/issues/804).
* Fix `ArgumentException` calling `MySqlConnection.GetSchema("COLUMNS")`: [#802](https://github.com/mysql-net/MySqlConnector/issues/802).
* Fix `Unknown column 'SRS_ID'` exception calling `MySqlConnection.GetSchema("COLUMNS")`: [#805](https://github.com/mysql-net/MySqlConnector/issues/805).

### 0.64.0

* Support `TlsVersion` connection string option: [#760](https://github.com/mysql-net/MySqlConnector/issues/760).
* Implement `IConvertible` on `MySqlDateTime`: [#798](https://github.com/mysql-net/MySqlConnector/issues/798).
* Always use `SESSION` transaction isolation level: [#801](https://github.com/mysql-net/MySqlConnector/issues/801).
* Avoid composite commands when starting a transaction: [#774](https://github.com/mysql-net/MySqlConnector/issues/774).

### 0.63.2

* Support `IsolationLevel.Snapshot` in `BeginTransaction`: [#791](https://github.com/mysql-net/MySqlConnector/pull/791).
* Support `DataSourceInformation` in `GetSchema`: [#795](https://github.com/mysql-net/MySqlConnector/pull/795).
* Thanks to [John Battye](https://github.com/battyejp) and [Vincent DARON](https://github.com/vdaron) for contributions to this release.

### 0.63.1

* Fix missing quoting of table name in `MySqlBulkCopy`: [#792](https://github.com/mysql-net/MySqlConnector/issues/792).
* Fix bug in `ChangeDatabase` that rolled back an active transaction: [#794](https://github.com/mysql-net/MySqlConnector/issues/794).

### 0.63.0

* **Experimental** Add new transaction savepoint API (from .NET 5): [#775](https://github.com/mysql-net/MySqlConnector/issues/775).
* Allow `TINYINT(1)` (`BOOL`) columns to be read using `MySqlDataReader.GetInt32`, `GetInt16`, `GetByte`, etc. when `TreatTinyAsBoolean=true`: [#782](https://github.com/mysql-net/MySqlConnector/issues/782).
  * These methods will always return `1` for any non-zero value in the underlying column.
* Allow `FLOAT` and `DOUBLE` columns to be read using `MySqlDataReader.GetDecimal`: [#785](https://github.com/mysql-net/MySqlConnector/pull/785).
* Fix connection timeout when server doesn't respond: [#739](https://github.com/mysql-net/MySqlConnector/issues/739).
* Thanks to [Daniel Cohen Gindi](https://github.com/danielgindi) for contributions to this release.

### 0.62.0

* **Experimental** Add new `MySqlBulkCopy` class for efficiently loading a table from a `DataTable` or `IDataReader`: [#737](https://github.com/mysql-net/MySqlConnector/issues/737)
  * Known issue: individual data values larger than 16MiB cannot be sent.
* Improve nullability annotations.
  * `MySqlCommand.CommandText` defaults to the empty string: [#743](https://github.com/mysql-net/MySqlConnector/issues/743).
  * **Breaking** Return empty schema when there is no result set: [#744](https://github.com/mysql-net/MySqlConnector/issues/744).
* Optimize `MySqlDataReader.GetInt32`: [#725](https://github.com/mysql-net/MySqlConnector/pull/725).
* Set TCP Keepalive for all operating systems: [#746](https://github.com/mysql-net/MySqlConnector/issues/746).
* Remove properties from `MySqlConnectionStringBuilder` when they're set to `null`: [#749](https://github.com/mysql-net/MySqlConnector/issues/749).
* Send shorter connector version to server: [#765](https://github.com/mysql-net/MySqlConnector/issues/765).
* Throw better exception for invalid connection string values: [#763](https://github.com/mysql-net/MySqlConnector/issues/763).
* Fix `KeyNotFoundException` in `GetAndRemoveStream`: [#757](https://github.com/mysql-net/MySqlConnector/issues/757).
* Reduce `ObjectDisposedExceptions` thrown from `MySqlCommand`.

### 0.61.0

* Add `MySqlConnection.CloneWith`: [#736](https://github.com/mysql-net/MySqlConnector/issues/736).

### 0.60.4

* Fix disclosure of connection password via `MySqlConnection.Clone`: [#735](https://github.com/mysql-net/MySqlConnector/issues/735).

### 0.60.3

* Improve detection of Azure Database for MySQL proxy: [#731](https://github.com/mysql-net/MySqlConnector/issues/731).
* Implement `CommandBehavior.SingleResult` and `SingleRow`: [#681](https://github.com/mysql-net/MySqlConnector/issues/681).
* Improve "Connect Timeout" exception message when connection pool is empty.
* Revalidate missing stored procedures in `MySqlCommandBuilder.DeriveParameters(Async)`: [#730](https://github.com/mysql-net/MySqlConnector/issues/730).

### 0.60.2

* Add more schemas to `MySqlConnection.GetSchema`: [#724](https://github.com/mysql-net/MySqlConnector/pull/724).
* Add XML documentation to NuGet package.
* Add documentation for `MySqlConnection.ConnectionTimeout`: [#727](https://github.com/mysql-net/MySqlConnector/pull/727).
* Fix exception in `MySqlDataReader.FieldCount` and `HasRows`: [#728](https://github.com/mysql-net/MySqlConnector/issues/728).
  * This fixes a regression introduced in 0.60.1.
* Thanks to [Joseph Amalfitano](https://github.com/JosephAmalfitanoSSA) and [KaliVi](https://github.com/KaliVi) for contributions to this release.

### 0.60.1

* Implement `CommandBehavior.SchemaOnly`: [#723](https://github.com/mysql-net/MySqlConnector/issues/723).
* Fix `MySqlDataReader` methods returning data for output parameters of stored procedures: [#722](https://github.com/mysql-net/MySqlConnector/issues/722).
  * This fixes a regression introduced in 0.57.0.

### 0.60.0

* **Possibly breaking** Implement conversions in GetFieldValue<T>: [#716](https://github.com/mysql-net/MySqlConnector/issues/716).
* Add C# 8 nullable annotations to public API.
* Support `Tables` and `Views` schemas in `MySqlConnection.GetSchema`: [#719](https://github.com/mysql-net/MySqlConnector/pull/719).
* Add better exception message when `'0000-00-00'` can't be converted: [#690](https://github.com/mysql-net/MySqlConnector/issues/690).
* Implement `MySqlConnection.Clone`: [#720](https://github.com/mysql-net/MySqlConnector/issues/720).
* Update list of reserved words.
* Use new `Socket` async APIs (.NET Standard 2.1, .NET Core 3.0).
* Update `System.Net.Security` dependency to v4.3.1 (.NET Standard 1.3).
* Thanks to [Roman Marusyk](https://github.com/Marusyk) and [KaliVi](https://github.com/KaliVi) for contributions to this release.

### 0.59.2

* Fix error when reading a `BIT(1)` column: [#713](https://github.com/mysql-net/MySqlConnector/issues/707).
  * This fixes a problem introduced in 0.59.1.

### 0.59.1

* Allow `DECIMAL` column type to be read by `GetBoolean`: [#707](https://github.com/mysql-net/MySqlConnector/issues/707).
* Fix error in reading `BIT(n)` columns: [#708](https://github.com/mysql-net/MySqlConnector/issues/708).
* Thanks to [Laurents Meyer](https://github.com/lauxjpn) for contributions to this release.

### 0.59.0

* **Breaking** `MySqlDataReader.GetFloat()` converts `REAL` values (from `double` to `float`) instead of throwing `InvalidCastException`: [#706](https://github.com/mysql-net/MySqlConnector/issues/706).
* Fix error in `mysql_clear_password` authentication plugin: [#703](https://github.com/mysql-net/MySqlConnector/issues/703).
* Thanks to [Laurents Meyer](https://github.com/lauxjpn) for contributions to this release.

### 0.58.0

* Add `NoBackslashEscapes` connection option: [#701](https://github.com/mysql-net/MySqlConnector/issues/701).
* Store icon in the NuGet package: [#705](https://github.com/mysql-net/MySqlConnector/issues/705).
* Thanks to [Laurents Meyer](https://github.com/lauxjpn) for contributions to this release.

### 0.57.0

* **Breaking** Remove `MySqlClientFactory.Register`: [#654](https://github.com/mysql-net/MySqlConnector/issues/654).
  * Replace calls to this method with `DbProviderFactories.RegisterFactory("MySqlConnector", MySqlClientFactory.Instance)` instead.
* **Breaking** Return type of `MySqlConnection.BeginTransactionAsync` changed to `ValueTask<MySqlTransaction>` (to match .NET Core 3.0 APIs).
* **Breaking** Various `XyzAsync` method overloads that did not take a `CancellationToken` were removed.
* **Breaking** Throw `InvalidOperationException` from `MySqlDataReader.GetSchemaTable` when there is no result set: [#678](https://github.com/mysql-net/MySqlConnector/issues/678).
* **Experimental** Implement the new ADO.NET `DbBatch` API: [#650](https://github.com/mysql-net/MySqlConnector/issues/650).
  * This API is not finalised and may change in the future.
* Add `netstandard2.1` and `netcoreapp3.0` platforms.
* Implement .NET Core 3.0 ADO.NET API.
* Add .NET Core 3.0 async methods: [#642](https://github.com/mysql-net/MySqlConnector/issues/642).
* Allow `MySqlDataReader.GetDouble` and `GetFloat` on `DECIMAL` columns: [#664](https://github.com/mysql-net/MySqlConnector/issues/664).
* Allow narrowing conversions in `MySqlDataReader.GetByte`: [#695](https://github.com/mysql-net/MySqlConnector/issues/695).
* Add `MySqlGeometry` and `MySqlDataReader.GetMySqlGeometry`: [#677](https://github.com/mysql-net/MySqlConnector/issues/677).
  * The API is deliberately different than Connector/NET, which assumes a `MySqlGeometry` can only be a simple point.
* Use `sql_select_limit` when `CommandBehavior.SingleRow` is specified: [#679](https://github.com/mysql-net/MySqlConnector/issues/679).
* Use batching in `MySqlDataAdapter` when `UpdateBatchSize` is set: [#675](https://github.com/mysql-net/MySqlConnector/issues/675).
* Support `utf8mb4_0900_bin` collation introduced in MySQL Server 8.0.17: [#670](https://github.com/mysql-net/MySqlConnector/issues/670).
* Add `MySqlConnection.CloseAsync`: [#467](https://github.com/mysql-net/MySqlConnector/issues/467).
* Throw `InvalidOperationException` from `MySqlConnection.EnlistTransaction` instead of `NullReferenceException`.
* Fix `NullReferenceException` thrown from `MySqlConnection.ConnectionTimeout`: [#669](https://github.com/mysql-net/MySqlConnector/issues/669).
* Fix connection timeout when executing a stored procedure: [#672](https://github.com/mysql-net/MySqlConnector/issues/672).
* Fix incorrect exception being thrown after a timeout occurs executing a stored procedure: [#667](https://github.com/mysql-net/MySqlConnector/issues/667).
* Fix exception deserializing an `OUT BOOL` parameter from a stored procedure: [#682](https://github.com/mysql-net/MySqlConnector/issues/682).
* Fix exception deserializing an `OUT TIME` parameter from a stored procedure: [#680](https://github.com/mysql-net/MySqlConnector/issues/680).
* Fix `MySqlConnection.State` not being set to `ConnectionState.Closed` when a failure occurs if pooling is disabled: [#674](https://github.com/mysql-net/MySqlConnector/issues/674).
* Fix exception when executing a prepared statement if `MySqlParameter.MySqlDbType` was set: [#659](https://github.com/mysql-net/MySqlConnector/issues/659).
* Handle error packet being sent out-of-order: [#662](https://github.com/mysql-net/MySqlConnector/issues/662).
* Use `MySqlErrorCode.UnableToConnectToHost` in more situations when connecting fails: [#647](https://github.com/mysql-net/MySqlConnector/issues/647).
* Add some nullable annotations; these are primarily on internal types and not in the public API.
* Reduce allocations on some common code paths.
* Improve performance of `MySqlDataReader`; reduce memory allocations.
* Thanks to [Josh Rees](https://github.com/joshdrees) for contributions to this release.

### 0.56.0

* Support `client_ed25519` authentication plugin for MariaDB: [#639](https://github.com/mysql-net/MySqlConnector/issues/639).
  * This is implemented in a new NuGet package, [MySqlConnector.Authentication.Ed25519](https://www.nuget.org/packages/MySqlConnector.Authentication.Ed25519/), and must be activated by calling `Ed25519AuthenticationPlugin.Install`.

### 0.55.0

* **Breaking** `MySqlBulkLoader` (for local files) and `LOAD DATA LOCAL INFILE` are disabled by default.
  * Set `AllowLoadLocalInfile=true` in the connection string to enable loading local data.
  * This is a security measure; see https://fl.vu/mysql-load-data for details.
* Add `AllowLoadLocalInfile` connection string option: [#643](https://github.com/mysql-net/MySqlConnector/issues/643).
* Add `SslCert` and `SslKey` connection string options to specify a client certificate using PEM files: [#641](https://github.com/mysql-net/MySqlConnector/issues/641).
* Add `SslCa` alias for the `CACertificateFile` connection string option: [#640](https://github.com/mysql-net/MySqlConnector/issues/640).

### 0.54.0

* Implement batch updates in `MySqlDataAdapter`: [#635](https://github.com/mysql-net/MySqlConnector/issues/635).
  * See [Performing Batch Operations Using DataAdapters](https://docs.microsoft.com/en-us/dotnet/framework/data/adonet/performing-batch-operations-using-dataadapters) for information about the API.
* Improve compatibility with latest Azure Database for MySQL changes.

### 0.53.0

* **Breaking** `MySqlDataReader.GetTextReader()` will throw an `InvalidCastException` if the field value is NULL. Previously, it would return a `StringReader` wrapping an empty string.
* Add `MySqlDataReader.GetTextReader(string name)`.
* Implement `MySqlDataReader.GetFieldValue<T>` for `TextReader` and `Stream`.

### 0.52.0

* **Potentially breaking** Change default connection collation from `utf8mb4_general_ci` to the server's default for `utf8mb4`: [#626](https://github.com/mysql-net/MySqlConnector/issues/626).
  * This updates a change made in 0.48.0.
* Fix "Command timeout" exception being thrown when there wasn't a command timeout: [#628](https://github.com/mysql-net/MySqlConnector/issues/628).

### 0.51.1

* Add support for `Memory<byte>` and `ArraySegment<byte>` as `MySqlParameter.Value` values.
* Fix exception when setting `MySqlParameter.Value` to `ReadOnlyMemory<byte>` when using prepared commands.

### 0.51.0

* Set `MySqlException.Number` to `MySqlErrorCode.UnableToConnectToHost` in more situations when connecting times out: [#622](https://github.com/mysql-net/MySqlConnector/pull/622).
* Improve handling of `MySqlConnection.Close()` within `TransactionScope`: [#620](https://github.com/mysql-net/MySqlConnector/issues/620).
* Allow `MySqlParameter.Value` to be a `ReadOnlyMemory<byte>`: [#624](https://github.com/mysql-net/MySqlConnector/issues/624).
* Thanks to <a href="https://github.com/mguinness">mguinness</a> for contributions to this release.

### 0.50.0

* Add `MySqlClientFactory.Register()` for integration with `DbProviderFactories` in `netcoreapp2.1`: [#526](https://github.com/mysql-net/MySqlConnector/issues/526).
* Use more efficient "Reset Connection" for MariaDB 10.2.4 and later: [#613](https://github.com/mysql-net/MySqlConnector/issues/613).
* Ignore `MySqlConnection.EnlistTransaction` called more than once for the same transaction: [#619](https://github.com/mysql-net/MySqlConnector/issues/619).
* `MySqlConnection.ConnectionString` will always be coerced from `null` to the empty string.
* Use `ReadOnlySpan<byte>` in more places when parsing server responses.
* Fix multiple `NullReferenceException` errors that could occur in edge cases.

### 0.49.3

* Use correct isolation level when starting a transaction for `System.Transactions.TransactionScope`: [#605](https://github.com/mysql-net/MySqlConnector/issues/605).

### 0.49.2

* Fix bug in parsing OK packet when `CLIENT_SESSION_TRACK` isn't supported: [#603](https://github.com/mysql-net/MySqlConnector/pull/603).

### 0.49.0

* **Breaking** The default value for the `UseAffectedRows` connection string option has changed from `true` to `false`. This provides better compatibility with Connector/NET's defaults and also with other ADO.NET libraries: [#600](https://github.com/mysql-net/MySqlConnector/issues/600).
  * If you are upgrading from an earlier version of MySqlConnector, either audit your uses of the return value of `ExecuteNonQuery` (it will now return the number of rows matched by the `WHERE` clause for `UPDATE` statements, instead of the number of rows whose values are actually changed), or add `UseAffectedRows=true` to your connection string.
  * If you are migrating (or have recently migrated) from Connector/NET to MySqlConnector, then no changes need to be made: MySqlConnector now exhibits the same default behaviour as Connector/NET.
* Make `MySqlException` serializable: [#601](https://github.com/mysql-net/MySqlConnector/issues/601).
* Set `MySqlException.Number` to `MySqlErrorCode.UnableToConnectToHost` when connecting fails: [#599](https://github.com/mysql-net/MySqlConnector/issues/599).
* Populate `MySqlException.Data` dictionary: [#602](https://github.com/mysql-net/MySqlConnector/issues/602).

### 0.48.2

* Fix `InvalidCastException` in `MySqlDataReader.GetDateTime` when `AllowZeroDateTime=True`: [#597](https://github.com/mysql-net/MySqlConnector/issues/597).

### 0.48.1

* Add `net471` as target platform: [#595](https://github.com/mysql-net/MySqlConnector/issues/595).
* Support `IDbColumnSchemaGenerator` interface in `netcoreapp2.1` package.
* Fix error in binding parameter values for prepared statements.
* Fix exception when using more than 32,767 parameters in a prepared statement.

### 0.48.0

* **Breaking** Disallow duplicate parameter names after normalization: [#591](https://github.com/mysql-net/MySqlConnector/issues/591).
* **Potentially breaking** Change default connection collation from `utf8mb4_bin` to `utf8mb4_general_ci`: [#585](https://github.com/mysql-net/MySqlConnector/issues/585).
* **Potentially breaking** Update stored procedure metadata cache to use `mysql.proc` when available: [#569](https://github.com/mysql-net/MySqlConnector/issues/569).
  * This provides higher performance, but is a potentially-breaking change for any client using stored procedures.
* Change `System.Transactions` support:
  * Add `UseXaTransactions` connection string option to opt out of XA transactions (equivalent to Connector/NET behaviour): [#254](https://github.com/mysql-net/MySqlConnector/issues/254).
  * **Potentially breaking** Opening multiple (distinct) `MySqlConnection` objects within the same transaction will reuse the same server session: [#546](https://github.com/mysql-net/MySqlConnector/issues/546).
* Add `MySqlConnection.InfoMessage` event: [#594](https://github.com/mysql-net/MySqlConnector/issues/594).
* Implement `ICloneable` on `MySqlCommand`: [#583](https://github.com/mysql-net/MySqlConnector/issues/583).
* Fix logic for detecting variable names in SQL: [#195](https://github.com/mysql-net/MySqlConnector/issues/195), [#589](https://github.com/mysql-net/MySqlConnector/issues/589).
* Fix `NullReferenceException` when attempting to invoke a non-existent stored procedure.
* Support MySQL Server 5.1 (and earlier) by using `utf8` if `utf8mb4` isn't available.
* Reduce log message severity for session discarded due to `ConnectionLifeTime`: [#586](https://github.com/mysql-net/MySqlConnector/issues/586).
* Optimise `MySqlDataReader.GetStream`: [#592](https://github.com/mysql-net/MySqlConnector/issues/592).
* Use latest dotnet SourceLink package.

### 0.47.1

* Fix `NullReferenceException` in `GetSchemaTable`: [#580](https://github.com/mysql-net/MySqlConnector/issues/580).
* Return correct schema table for second result set: [#581](https://github.com/mysql-net/MySqlConnector/issues/581).

### 0.47.0

* Support <a href="https://mariadb.com/kb/en/library/authentication-plugin-gssapi/">MariaDB GSSAPI</a> authentication: [#577](https://github.com/mysql-net/MySqlConnector/pull/577).
* Log received error payloads at `Debug` level.
* Thanks to <a href="https://github.com/vaintroub">Vladislav Vaintroub</a> for contributions to this release.

### 0.46.2

* Fix missing `InnerException` on `MySqlConnection` created for a timeout: [#575](https://github.com/mysql-net/MySqlConnector/issues/575).

### 0.46.1

* Fix `CryptographicException` when loading a PFX certificate file: [#574](https://github.com/mysql-net/MySqlConnector/issues/574).

### 0.46.0

* Add `MySqlParameter.Clone`.
* Implement `ICloneable` on `MySqlParameter`: [#567](https://github.com/mysql-net/MySqlConnector/pull/567).
* Implement `MySqlParameterCollection.CopyTo`.
* Add logging for cached procedures.
* Thanks to [Jorge Rocha Gualtieri](https://github.com/jrocha) for contributions to this release.

### 0.45.1

* Fix error parsing SQL parameters: [#563](https://github.com/mysql-net/MySqlConnector/issues/563).
* Add documentation for common errors: [#565](https://github.com/mysql-net/MySqlConnector/issues/565).

### 0.45.0

* Implement `MySqlConnection.GetSchema("ReservedWords")`: [#559](https://github.com/mysql-net/MySqlConnector/issues/559).
* Optimisation: Use `ReadOnlySpan<byte>` when deserialising payloads.
* Thanks to [Federico Sasso](https://github.com/fedesasso) for contributions to this release.

### 0.44.1

* `MySqlCommand.Prepare` will cache the prepared command until the connection is reset.
* Improve performance of `MySqlCommand.Prepare`, especially when preparation is unnecessary.
* Lazily allocate `MySqlParameterCollection` (accessed via `MySqlCommand.Parameters`) for better performance when command parameters aren't used.
* Use `GC.SuppressFinalize` to improve performance when various objects (derived from `Component`) aren't properly disposed.

### 0.44.0

* Add `Application Name` connection string setting: [#547](https://github.com/mysql-net/MySqlConnector/pull/547).
* Clear connection pools on exit: [#545](https://github.com/mysql-net/MySqlConnector/pull/545).
* Allow `ConnectionString` to be set on a closed connection: [#543](https://github.com/mysql-net/MySqlConnector/pull/543).
* Fix intermittent `NotSupportedException` with SSL connections under .NET Core 2.1: [#509](https://github.com/mysql-net/MySqlConnector/pull/509).

### 0.43.0

* Add first version of prepared commands: [#534](https://github.com/mysql-net/MySqlConnector/pull/534).
  * Only single statements (and not stored procedures) are preparable.
  * The (new) `IgnorePrepare` connection string option defaults to `true` and must be set to `false` to use prepared commands.
* Add `CertificateStore` and `CertificateThumbprint` connection string options: [#536](https://github.com/mysql-net/MySqlConnector/issues/536).
* Fix bug that rejected sessions from the connection pool if `ChangeDatabase` had been called: [#515](https://github.com/mysql-net/MySqlConnector/issues/515).
* Don't map `TINYINT(1) UNSIGNED` as `bool`: [#530](https://github.com/mysql-net/MySqlConnector/issues/530).
* Thanks to [Jan Hajek](https://github.com/hajekj) for contributions to this release.

### 0.42.3

* Fix bug (introduced in 0.42.2) that caused extremely high memory usage: [#528](https://github.com/mysql-net/MySqlConnector/issues/528).
* Allow `DATE` columns with invalid `DateTime` values to be read as `MySqlDateTime`: [#529](https://github.com/mysql-net/MySqlConnector/issues/529).

### 0.42.2

* Fix bug that ignored last result set returned from a stored procedure if it was empty: [#524](https://github.com/mysql-net/MySqlConnector/issues/524).
* Fix extra memory usage if column definition payloads exceeded original size estimate.

### 0.42.1

* Fix `NotImplementedException` reading a `GEOMETRY` column as `byte[]`: [#70](https://github.com/mysql-net/MySqlConnector/issues/70).
* Fix negative `TIME` parsing: [#518](https://github.com/mysql-net/MySqlConnector/issues/518).
* Fix `ArgumentException` preparing a SQL statement: [#520](https://github.com/mysql-net/MySqlConnector/issues/520).

### 0.42.0

* Add `AllowZeroDateTime` connection string option: [#507](https://github.com/mysql-net/MySqlConnector/issues/507).
* Add `MySqlDateTime` type (to allow invalid `DateTime` values to be represented).

### 0.41.0

* Add `GuidFormat` connection string option (for better compatibility with MySQL 8.0 [`UUID_TO_BIN`](https://dev.mysql.com/doc/refman/8.0/en/miscellaneous-functions.html#function_uuid-to-bin)): [#497](https://github.com/mysql-net/MySqlConnector/issues/497).
* Add `InteractiveSession` connection string option: [#510](https://github.com/mysql-net/MySqlConnector/issues/510).
* Add `PipeName` connection string option: [#454](https://github.com/mysql-net/MySqlConnector/issues/454).
* Improve performance by using `ReadOnlySpan<byte>`, `Utf8Formatter`, and `Utf8Parser`: [#426](https://github.com/mysql-net/MySqlConnector/issues/426).
* Add `netcoreapp2.1` package.
* Remove unnecessary dependencies from `netstandard2.0` package.
* Fix error in loading multiple certificates on macOS.
* Fix bug in setting `MySqlParameter.Precision` and `Scale` under `netstandard1.3`.
* Thanks to [Ed Ball](https://github.com/ejball) for contributions to this release.

### 0.40.4

* Allow `CACertificateFile` to contain multiple (concatenated) certificates: [#499](https://github.com/mysql-net/MySqlConnector/issues/499).
* Avoid `IndexOutOfRangeException` in `ValidateRemoteCertificate`: [#498](https://github.com/mysql-net/MySqlConnector/issues/498).

### 0.40.3

* Fix `caching_sha2_password` authentication for MySQL Server 8.0.11 release: [#489](https://github.com/mysql-net/MySqlConnector/issues/489).
  * **Breaking** This authentication plugin can no longer be used with MySQL Server 8.0.4; you must update to the GA release.

### 0.40.2

* Reverted `ConnectionReset=true` optimisation (added in 0.40.0) that was incompatible with Aurora: [#486](https://github.com/mysql-net/MySqlConnector/issues/486).

### 0.40.1

* Always use new `DateTimeKind` setting: [#484](https://github.com/mysql-net/MySqlConnector/pull/484).

### 0.40.0

* Add `DateTimeKind` connection string setting: [#479](https://github.com/mysql-net/MySqlConnector/pull/479).
* Fix `ArgumentException` for `SslProtocols.None`: [#482](https://github.com/mysql-net/MySqlConnector/issues/482).
* Fix `IOException` being thrown at startup: [#475](https://github.com/mysql-net/MySqlConnector/issues/475).
* Fix race condition in `OpenTcpSocketAsync`: [#476](https://github.com/mysql-net/MySqlConnector/issues/476).
* Optimise `MySqlConnection.Open` when `ConnectionReset=true` (default): [#483](https://github.com/mysql-net/MySqlConnector/pull/483).
* Thanks to [Ed Ball](https://github.com/ejball) for contributions to this release.

#### MySqlConnector.Logging.Microsoft.Extensions.Logging

* Reduce dependencies to just `Microsoft.Extensions.Logging.Abstractions`.

### 0.39.0

* Add `IgnoreCommandTransaction` connection string setting: [#474](https://github.com/mysql-net/MySqlConnector/issues/474).

### 0.38.0

* Add Serilog logging provider: [#463](https://github.com/mysql-net/MySqlConnector/issues/463).
* Add NLog logging provider: [#470](https://github.com/mysql-net/MySqlConnector/pull/470).
* Implement `IDbDataParameter` on `MySqlParameter`: [#465](https://github.com/mysql-net/MySqlConnector/issues/465).
* Implement `MySqlDataReader.GetChar`: [#456](https://github.com/mysql-net/MySqlConnector/issues/456).
* Add `MySqlDataReader.GetFieldType(string)` overload: [#440](https://github.com/mysql-net/MySqlConnector/issues/440).
* Fix a connection pooling session leak in high contention scenarios: [#469](https://github.com/mysql-net/MySqlConnector/issues/469).
* Fix overhead of extra connection pools created in a race: [#468](https://github.com/mysql-net/MySqlConnector/issues/468).
* Thanks to [Marc Lewandowski](https://github.com/marcrocny) and [Rolf Kristensen](https://github.com/snakefoot) for contributions to this release.

### 0.37.1

* Serialize enum parameter values as strings when `MySqlParameter.MySqlDbType` is set to `MySqlDbType.String` or `VarChar`: [#459](https://github.com/mysql-net/MySqlConnector/issues/459).
* Require `ConnectionIdlePingTime` (added in 0.37.0) to be explicitly set to a non-zero value to avoid pinging the server.
* Thanks to [Naragato](https://github.com/naragato) for contributions to this release.

### 0.37.0

* Support TLS 1.2 on Windows clients: [#458](https://github.com/mysql-net/MySqlConnector/pull/458).
  * Use the best TLS version supported by the OS, as per [best practices](https://docs.microsoft.com/en-us/dotnet/framework/network-programming/tls).
* Add `ConnectionIdlePingTime` connection string setting _(Experimental)_: [#461](https://github.com/mysql-net/MySqlConnector/pull/461).
* Fix failure to log in for accounts with empty passwords that use `caching_sha2_password`.
* Throw `MySqlException` for invalid port number in connection string.

### 0.36.1

* Reap connections more frequently if `ConnectionIdleTimeout` is low: [#442](https://github.com/mysql-net/MySqlConnector/issues/442).
* Fix `ArgumentOutOfRangeException` when command times out: [#447](https://github.com/mysql-net/MySqlConnector/issues/447).
* Speed up connection pooling (particularly in applications that only have one connection string).
* Reduce heap allocations in common scenarios.

### 0.36.0

* **Breaking** Require `CertificateFile` to include private key (for mutual authentication): [#436](https://github.com/mysql-net/MySqlConnector/issues/436).
* Add `MySqlDataReader.GetX(string)` overloads: [#435](https://github.com/mysql-net/MySqlConnector/issues/435).
* Add `MySqlDataReader.GetTimeSpan`: [#438](https://github.com/mysql-net/MySqlConnector/issues/438).
* Add `MySqlDataReader.GetUInt16`, `GetUInt32`, `GetUInt64`: [#439](https://github.com/mysql-net/MySqlConnector/issues/439).
* Set `MySqlConnection.State` to `ConnectionState.Closed` when the connection fails: [#433](https://github.com/mysql-net/MySqlConnector/issues/433).
* Fix error parsing `--` comments in SQL: [#429](https://github.com/mysql-net/MySqlConnector/issues/429).
* Fix error parsing C-style comments in SQL.
* **Breaking** Wrap unhandled `SocketException` in `MySqlException`: [#434](https://github.com/mysql-net/MySqlConnector/issues/434).

### 0.35.0

* Add `MySqlCommandBuilder.DeriveParameters`: [#419](https://github.com/mysql-net/MySqlConnector/issues/419).
* Add `MySqlConnection.Ping` and `MySqlConnection.PingAsync`: [#260](https://github.com/mysql-net/MySqlConnector/issues/260).

### 0.34.2

* Fix exception when a stored procedure returns `NULL` for an `OUT` parameter: [#425](https://github.com/mysql-net/MySqlConnector/issues/425).

### 0.34.1

* Add overloads of `MySqlParameterCollection.Add`: [#424](https://github.com/mysql-net/MySqlConnector/issues/424).
* Fix conversion of `MySqlCommand.LastInsertedId`: [#422](https://github.com/mysql-net/MySqlConnector/issues/422).
* Fix "Expected state to be Failed but was Connected" `InvalidOperationException`: [#423](https://github.com/mysql-net/MySqlConnector/issues/423).
* Improve performance when calling stored procedures with no parameters (this was regressed in 0.34.0).
* Reduce severity of some logging statements.

### 0.34.0

* Implement `MySqlCommandBuilder`: [#303](https://github.com/mysql-net/MySqlConnector/issues/303).
* Add `Microsoft.Extensions.Logging` provider: [#418](https://github.com/mysql-net/MySqlConnector/issues/418).
* Add new `MySqlTransaction.Connection` property that returns an object typed as `MySqlConnection`.
* Support `CLIENT_SESSION_TRACK` protocol option: [#323](https://github.com/mysql-net/MySqlConnector/issues/323).
* Optimization: move procedure cache to connection pool: [#415](https://github.com/mysql-net/MySqlConnector/issues/415).
* Ignore extra data at end of column definition payload: [#413](https://github.com/mysql-net/MySqlConnector/pull/413).
* Handle failure to find procedure: [#282](https://github.com/mysql-net/MySqlConnector/issues/282).
* **Breaking** Clear `MySqlTransaction.Connection` when transaction is committed: [#61](https://github.com/mysql-net/MySqlConnector/issues/61).
  * This is a breaking API change from Connector/NET, but matches other ADO.NET connectors.

### 0.33.2

* **Breaking** Throw `InvalidCastException` instead of `MySqlException` from `MySqlDataReader.GetGuid`.
  * This is a breaking API change from Connector/NET, but matches other ADO.NET connectors.
* Fix default values of `MySqlParameter.ParameterName` and `.SourceColumn`; they now follow MSDN documentation.
* Fix `ObjectDisposedException` when a connection is returned to the pool: [#411](https://github.com/mysql-net/MySqlConnector/issues/411).
* Fix `NotSupportedException` when `MySqlParameter.Value` is set to a `char`: [#412](https://github.com/mysql-net/MySqlConnector/issues/412).

### 0.33.1

* Add missing `.ConfigureAwait(false)`
  * Fixes a potential deadlock in clients that blocked on `Task`s returned from async methods.

### 0.33.0

* Implement logging framework: [#390](https://github.com/mysql-net/MySqlConnector/issues/390).
  * Add new project, `MySqlConnector.Logging.log4net`, that adapts MySqlConnector logging for log4net.
* Implement `MySqlDataAdapter`: [#183](https://github.com/mysql-net/MySqlConnector/issues/183).
* Get correct connection ID for Azure Database for MySQL.
* Use `AdoNet.Specification.Tests` test suite to validate implementation.

### 0.32.0

* Implement more `MySqlParameter` constructor overloads: [#402](https://github.com/mysql-net/MySqlConnector/issues/402).
  * This improves compatibility with Connector/NET.
* Implement `MySqlParameter.Precision` and `MySqlParameter.Scale`.
  * The properties are provided only for source compatibility.
  * Not available on .NET 4.5.
* Implement `MySqlDataReader.GetChars`.
* Implement `MySqlDataReader.Depth`.
* Fix `NullReferenceException` in `MySqlDataReader` when reader is disposed.
* **Breaking** Throw `InvalidCastException` (instead of `MySqlException`) from `MySqlDataReader.GetGuid` if column is `NULL`.
* **Breaking** Throw `InvalidOperationException` (instead of `MySqlException`) from `MySqlConnection.ConnectionString` setter if connection is open.
* **Breaking** Throw `ArgumentException` (instead of `InvalidOperationException`) from `MySqlConnectionStringBuilder` for invalid option names.

### 0.31.3

* Fix return value of `ExecuteScalar` to be the first column from the first row of the first result set.
* Fix return value of `ExecuteNonQuery` to correctly return -1 for `SELECT` statements.
* Fix bug where `NextResult` returns `true` for a trailing comment in a SQL statement.
* **Breaking** Throw `InvalidOperationException` if `MySqlCommand.CommandText` is set while the command is active.
* **Breaking** Throw `InvalidOperationException` (instead of `MySqlException`) if a `MySqlCommand` is executed while there is an open reader.
* **Breaking** Throw `InvalidOperationException` from `MySqlCommand.Prepare` when preconditions aren't met.

### 0.31.2

* **Breaking** Throw `InvalidOperationException` when `MySqlCommand.Connection` can't be set (instead of `MySqlException`).
* **Breaking** Throw `InvalidOperationException` from `MySqlCommand.Prepare` when preconditions aren't met.
* Fix `NullReferenceException` when `MySqlCommand.Connection` isn't set (now correctly throws `InvalidOperationException`).

### 0.31.1

* Fix `InvalidOperationException` if `MySqlBulkLoader` is used inside a transaction (again): [#300](https://github.com/mysql-net/MySqlConnector/issues/300).
* **Breaking** Remove `MySqlBulkLoader.Transaction` property (added in 0.24.0); `MySqlBulkLoader` will always use the ambient transaction, if any. This matches Connector/NET API & behaviour.

### 0.31.0

* Implement `MinimumPoolSize`: [#85](https://github.com/mysql-net/MySqlConnector/issues/85).
* Implement server load balancing with new `LoadBalance` connection string setting: [#226](https://github.com/mysql-net/MySqlConnector/issues/226).
* Add SourceLink.
* Wrap `EndOfStreamException` in `MySqlException` when connecting fails: [#388](https://github.com/mysql-net/MySqlConnector/issues/388).
* Fix `StackOverflowException` when reading large BLOBs asynchronously.
* Don't set `Transaction` on new `MySqlCommand`: [#389](https://github.com/mysql-net/MySqlConnector/issues/389).
* Ignore `MySqlConnection.Cancel` when connection is broken: [#386](https://github.com/mysql-net/MySqlConnector/issues/386).
* Improve internal code organisation: [#376](https://github.com/mysql-net/MySqlConnector/issues/376).

### 0.30.0

* **Breaking** Remove `BufferResultSets` connection string option: [#378](https://github.com/mysql-net/MySqlConnector/pull/378).
* The assembly is now strong-named: [#224](https://github.com/mysql-net/MySqlConnector/issues/224).

### 0.29.4

* Fix exception in `MySqlTransaction.Dispose` if the underlying connection is closed or faulted: [#383](https://github.com/mysql-net/MySqlConnector/issues/383).

### 0.29.3

* Remove `System.Runtime.InteropServices.RuntimeInformation` dependency on full framework: [#381](https://github.com/mysql-net/MySqlConnector/issues/381).

### 0.29.2

* Fix an exception if `MySqlDataReader.GetOrdinal` was called before `Read`: [#379](https://github.com/mysql-net/MySqlConnector/issues/379).

### 0.29.1

* Work around Amazon Aurora `DateTime` conversion issue: [#364](https://github.com/mysql-net/MySqlConnector/issues/364).
* Fix `NotSupportedException` in `MySqlParameter`: [#367](https://github.com/mysql-net/MySqlConnector/pull/367).
* **Breaking** Remove a number of `MySqlErrorCode` enum values (to reduce library size).
* Thanks to [Duane Gilbert](https://github.com/dgilbert) and [Naragato](https://github.com/Naragato) for contributions to this release.

### 0.29.0

* **Breaking** Implement `MySqlConnectionStringBuilder.DefaultCommandTimeout` and `MySqlCommand.CommandTimeout` with a default of 30 seconds: [#67](https://github.com/mysql-net/MySqlConnector/issues/67).
  * This may cause long-running queries to throw an exception instead of succeeding; as a workaround, increase `CommandTimeout`.
* Expose `MySqlDbType` and `MySqlCommand.MySqlDbType`: [#362](https://github.com/mysql-net/MySqlConnector/issues/362).
  * MySqlConnector adds `MySqlDbType.Bool` to represent a `TINYINT(1)` column.
  * Return correct values for `ProviderType` in `GetColumnSchema`/`GetSchemaTable`.
* Implement `MySqlConnection.GetSchema`: [#361](https://github.com/mysql-net/MySqlConnector/issues/361).
* Update documentation for .NET Core 2.0: [#372](https://github.com/mysql-net/MySqlConnector/issues/372).
* Fix information disclosure vulnerability related to `LOAD DATA LOCAL INFILE`: [#334](https://github.com/mysql-net/MySqlConnector/issues/334).
* Improve async performance.
* Throw exception for unexpected API use: [#308](https://github.com/mysql-net/MySqlConnector/issues/308).
* Thanks to [Gabden Ayazbayev](https://github.com/Drake103), [Tuomas Hietanen](https://github.com/Thorium), and [Dustin Masters](https://github.com/dustinsoftware) for contributions to this release.

### 0.28.2

* Allow the auth plugin name in the initial handshake to be EOF-terminated: [#351](https://github.com/mysql-net/MySqlConnector/issues/351).

### 0.28.1

* Fix garbage data being returned by `GetColumnSchema`/`GetSchemaTable`: [#354](https://github.com/mysql-net/MySqlConnector/issues/354).
* Fix incorrect `NumericPrecision` for `decimal(n,0)` columns: [#356](https://github.com/mysql-net/MySqlConnector/issues/356).

### 0.28.0

* Support `caching_sha2_password` authentication for MySQL 8.0: [#329](https://github.com/mysql-net/MySqlConnector/issues/329).
* Fix inconsistent return value of `MySqlDataReader.HasRows`: [#348](https://github.com/mysql-net/MySqlConnector/issues/348).
* Thanks to [Drake103](https://github.com/Drake103) for contributions to this release.

### 0.27.0

* Implement `MySqlDataReader.GetColumnSchema`: [#182](https://github.com/mysql-net/MySqlConnector/issues/182).
* Implement `MySqlDataReader.GetSchemaTable`: [#307](https://github.com/mysql-net/MySqlConnector/issues/307).
* Support MySQL Server 8.0.3 and MariaDB 10.2 collations: [#336](https://github.com/mysql-net/MySqlConnector/issues/336), [#337](https://github.com/mysql-net/MySqlConnector/issues/337), [#338](https://github.com/mysql-net/MySqlConnector/issues/338).
* Reduce allocations to improve performance: [#342](https://github.com/mysql-net/MySqlConnector/pull/342), [#343](https://github.com/mysql-net/MySqlConnector/pull/343).
* Thanks to [Alex Lee](https://github.com/elemount) and [Dave Dunkin](https://github.com/ddunkin) for contributions to this release.

### 0.26.5

* Fix hang closing connection with ClearDB on Azure: [#330](https://github.com/mysql-net/MySqlConnector/issues/330).
* Thanks to [Marcin Badurowicz](https://github.com/ktos) for contributions to this release.

### 0.26.4

* Fix overly-broad exception handler introduced in 0.26.3.
* Improve efficiency of code added in 0.26.3.

### 0.26.3

* Fix `HasRows` incorrectly returning `false` after all rows have been read: [#327](https://github.com/mysql-net/MySqlConnector/issues/327).
* Fix `EndOfStreamException` when reusing a pooled connection with Amazon Aurora.
* Reduce network roundtrips when opening a pooled connection (with the default settings of `Pooling=True;Connection Reset=true`); see [#258](https://github.com/mysql-net/MySqlConnector/issues/258).
* Update `System.*` dependencies to 4.3.0 for .NET 4.5 and .NET 4.6 packages.
* Thanks to [Brad Nabholz](https://github.com/bnabholz) for contributions to this release.

### 0.26.2

* Support `CLIENT_DEPRECATE_EOF` flag: [#322](https://github.com/mysql-net/MySqlConnector/issues/322).
* Throw better exception when a malformed packet is detected.
* Don't allow sessions in an error state to be put back into the pool.
* Remove unsupported `CLIENT_PS_MULTI_RESULTS` flag (sent during connection handshaking).

### 0.26.1

* Throw better exception when MySQL Server sends an old authentication method switch request packet: [#316](https://github.com/mysql-net/MySqlConnector/pull/316).
* Capture InnerException in `ActivateResultSet`.
* Thanks to [kobake](https://github.com/kobake) for contributions to this release.

### 0.26.0

* Add convenience methods that return derived types: [#313](https://github.com/mysql-net/MySqlConnector/issues/313).

### 0.25.1

* Prevent exception being thrown from `MySqlSession.DisposeAsync`, which could cause leaked connections: [#305](https://github.com/mysql-net/MySqlConnector/issues/305).

### 0.25.0

* Add `netstandard2.0` compile target: [#270](https://github.com/mysql-net/MySqlConnector/issues/270).

### 0.24.2

* Fix leaked session when a `MySqlException` is thrown because a query contains a user-defined variable and `Allow User Variables=false`: [#305](https://github.com/mysql-net/MySqlConnector/issues/305).

### 0.24.1

* Recover leaked sessions when `MySqlDataReader` isn't disposed: [#306](https://github.com/mysql-net/MySqlConnector/issues/306).

### 0.24.0

* **Breaking** Add `AllowPublicKeyRetrieval` connection string setting, defaulted to `false`: [#286](https://github.com/mysql-net/MySqlConnector/issues/286).
  * Add `ServerRSAPublicKeyFile` connection string setting.
* Fix hang in `MySqlDataReader.Dispose` if function threw an exception: [#299](https://github.com/mysql-net/MySqlConnector/issues/299).
* Fix `InvalidOperationException` if `MySqlBulkLoader` is used inside a transaction: [#300](https://github.com/mysql-net/MySqlConnector/issues/300).

### 0.23.0

* Support .NET 4.5: [#295](https://github.com/mysql-net/MySqlConnector/issues/295).
* Send client connection attributes: [#293](https://github.com/mysql-net/MySqlConnector/issues/293).
* Dispose `X509Certificate2` objects (.NET 4.6 and later): [#275](https://github.com/mysql-net/MySqlConnector/issues/275).

### 0.22.0

* Add server certificate validation via `MySqlConnectionStringBuilder.CACertificateFile`: [#280](https://github.com/mysql-net/MySqlConnector/pull/280).
* Support `sha256_password` authentication: [#281](https://github.com/mysql-net/MySqlConnector/issues/281).
* Ignore `IOException` in `TryPingAsync`: [#289](https://github.com/mysql-net/MySqlConnector/issues/289).
* Fix "Aborted connection" server errors when `MySqlConnection` isn't disposed: [#290](https://github.com/mysql-net/MySqlConnector/issues/290).
* Run integration tests on MySQL Server 5.6, MySQL Server 5.7, MariaDB 10.3, Percona Server 5.7.

### 0.21.0

* Add `MySqlHelper.EscapeString`: [#277](https://github.com/mysql-net/MySqlConnector/issues/277).

### 0.20.2

* Fix bugs where objects holding unmanaged resources weren't disposed: [#275](https://github.com/mysql-net/MySqlConnector/issues/275).

### 0.20.1

* Fix bug retrieving a connection from the pool when using Amazon IAM Authentication: [#269](https://github.com/mysql-net/MySqlConnector/issues/269).

### 0.20.0

* Support [Amazon RDS](http://docs.aws.amazon.com/AmazonRDS/latest/UserGuide/Welcome.html) [IAM Authentication](http://docs.aws.amazon.com/AmazonRDS/latest/UserGuide/UsingWithRDS.IAMDBAuth.html): [#268](https://github.com/mysql-net/MySqlConnector/issues/268).

### 0.19.5

* Fix duration of transaction isolation level: [#263](https://github.com/mysql-net/MySqlConnector/issues/263).
* Fix crash sending a GUID containing `0x27` or `0x5C` when `OldGuids=true`: [#265](https://github.com/mysql-net/MySqlConnector/pull/265).
* Thanks to [Adam Poit](https://github.com/adampoit) for contributions to this release.

### 0.19.4

* Fix `NotImplementedException` in `GetFieldType` and `GetDataTypeName`: [#261](https://github.com/mysql-net/MySqlConnector/issues/261).

### 0.19.3

* Fix authentication against Azure Database for MySQL: [#259](https://github.com/mysql-net/MySqlConnector/issues/259).
* Support enum parameter values: [#255](https://github.com/mysql-net/MySqlConnector/issues/255).
* Fix `CancellationToken` being ignored by `ChangeDatabaseAsync`: [#253](https://github.com/mysql-net/MySqlConnector/pull/253).
* Fix `NullReferenceException` being thrown from `MySqlConnection.CloseDatabase`.
* Thanks to [Nicholas Schell](https://github.com/Nicholi) for contributions to this release.

### 0.19.2

* Fix connection pool exhaustion if connections aren't disposed: [#251](https://github.com/mysql-net/MySqlConnector/issues/251).
* Fix potential `NullReferenceException` in `MySqlDataReader.Dispose`.

### 0.19.1

* Fix incorrect return value from `ExecuteNonQuery`: [#250](https://github.com/mysql-net/MySqlConnector/pull/250).
* Improve performance when retrieving large BLOBs: [#249](https://github.com/mysql-net/MySqlConnector/pull/249).
* Thanks to [Adam Poit](https://github.com/adampoit) for contributions to this release.

### 0.19.0

* Improve performance of common scenarios: [#245](https://github.com/mysql-net/MySqlConnector/pull/245).

### 0.18.3

* Fix query interrupted exception after canceling a completed query: [#248](https://github.com/mysql-net/MySqlConnector/pull/248).
* Thanks to [Adam Poit](https://github.com/adampoit) for contributions to this release.

### 0.18.2

* Fix excessive memory usage with `BufferResultSets=true`: [#244](https://github.com/mysql-net/MySqlConnector/issues/244).

### 0.18.1

* Support new MySQL Server 8.0.1 collations: [#242](https://github.com/mysql-net/MySqlConnector/issues/242).
* Specify preferred collation when resetting connection: [#243](https://github.com/mysql-net/MySqlConnector/issues/243).

### 0.18.0

* Support [`System.Transactions` transaction processing](https://msdn.microsoft.com/en-us/library/ee818755.aspx): [#13](https://github.com/mysql-net/MySqlConnector/issues/13).
* Add `AutoEnlist` connection string option: [#241](https://github.com/mysql-net/MySqlConnector/pull/241).
* Throw better exception for unsupported `ParameterDirection`: [#234](https://github.com/mysql-net/MySqlConnector/issues/234).
* Fix `StackOverflowException` reading a large blob: [#239](https://github.com/mysql-net/MySqlConnector/issues/239).

### 0.17.0

* Implement cancellation of the active reader: [#3](https://github.com/mysql-net/MySqlConnector/issues/3).
* Add `MySqlErrorCode`: [#232](https://github.com/mysql-net/MySqlConnector/issues/232).
* Implement a connection pool reaper to close idle connections: [#217](https://github.com/mysql-net/MySqlConnector/issues/217).
 * Add `ConnectionIdleTimeout` connection string option: [#218](https://github.com/mysql-net/MySqlConnector/issues/218).
* Implement `ConnectionLifeTime` connection string option: [#212](https://github.com/mysql-net/MySqlConnector/issues/212).

### 0.16.2

* Fix exceptions when server resets the connection: [#221](https://github.com/mysql-net/MySqlConnector/issues/221).

### 0.16.1

* Throw a better exception when `max_allowed_packet` is exceeded: [#40](https://github.com/mysql-net/MySqlConnector/issues/40).

### 0.16.0

* Implement `MySqlParameterCollection.AddWithValue`: [#127](https://github.com/mysql-net/MySqlConnector/issues/127).
* Thanks to [michi84o](https://github.com/michi84o) for contributions to this release.

### 0.15.2

* Include help on `AllowUserVariables` in exception message: [#206](https://github.com/mysql-net/MySqlConnector/issues/206).

### 0.15.1

* Fix `NullReferenceException` in `MySqlConnection.Database`: [#205](https://github.com/mysql-net/MySqlConnector/issues/205).

### 0.15.0

* Implement `MySqlConnection.ChangeDatabase`: [#201](https://github.com/mysql-net/MySqlConnector/issues/201).
* Add `Buffer Result Sets` connection string option: [#202](https://github.com/mysql-net/MySqlConnector/issues/202).

### 0.14.1

* Fix exception when `MySqlDataReader` isn't disposed: [#196](https://github.com/mysql-net/MySqlConnector/issues/196).

### 0.14.0

* Update `System.*` package references: [#190](https://github.com/mysql-net/MySqlConnector/issues/190).

### 0.13.0

* Add `MySqlBulkLoader`: [#15](https://github.com/mysql-net/MySqlConnector/issues/15).
* Thanks to [gitsno](https://github.com/michi84o) for contributions to this release.

### 0.12.0

* Add support for `DateTimeOffset`: [#172](https://github.com/mysql-net/MySqlConnector/issues/172), [#175](https://github.com/mysql-net/MySqlConnector/issues/175).
* Thanks to [Sébastien Ros](https://github.com/sebastienros) for contributions to this release.

### 0.11.6

* Fix `PlatformNotSupportedException` on AWS Lambda: [#170](https://github.com/mysql-net/MySqlConnector/issues/170).
* Thanks to [Sebastian](https://github.com/SebastianC) for contributions to this release.

### 0.11.5

* Further improve async and sync performance: [#164](https://github.com/mysql-net/MySqlConnector/issues/164).

### 0.11.4

* No changes in this release.

### 0.11.3

* Improve async performance: [#164](https://github.com/mysql-net/MySqlConnector/issues/164).

### 0.11.2

* Fix InvalidCastException when using aggregate functions: [#54](https://github.com/mysql-net/MySqlConnector/issues/54).

### 0.11.1

* Handle `IOException` in `MySqlSession.DisposeAsync`: [#159](https://github.com/mysql-net/MySqlConnector/issues/159).

### 0.11.0

* Implement the `SslMode=Preferred` connection string option and make it the default: [#158](https://github.com/mysql-net/MySqlConnector/pull/158).

### 0.10.0

* Change minimum supported .NET Framework version to .NET 4.5.1: [#154](https://github.com/mysql-net/MySqlConnector/issues/154).

### 0.9.2

* Fix MySqlConnection.DataSource with Unix Domain Socket: [#152](https://github.com/mysql-net/MySqlConnector/issues/152).

### 0.9.1

* Fix `SocketException` when calling `OpenAsync`: [#150](https://github.com/mysql-net/MySqlConnector/issues/150).

### 0.9.0

* Implement `Treat Tiny As Boolean` connection string option: [#141](https://github.com/mysql-net/MySqlConnector/issues/141).

### 0.8.0

* Implement `Keep Alive` connection string option: [#132](https://github.com/mysql-net/MySqlConnector/issues/132).

### 0.7.4

* Fix `Packet received out-of-order` exception with `UseCompression=true`: [#146](https://github.com/mysql-net/MySqlConnector/issues/146).

### 0.7.3

* Fix `GetDataTypeName` for `ENUM` and `SET` columns: [#52](https://github.com/mysql-net/MySqlConnector/issues/52), [#71](https://github.com/mysql-net/MySqlConnector/issues/71).

### 0.7.2

* Fix authentication for MySQL Server 5.1: [#139](https://github.com/mysql-net/MySqlConnector/issues/139).

### 0.7.1

* Fix `NextResult` incorrectly returning `true`, which may cause problems with Dapper's `QueryMultiple`: [#135](https://github.com/mysql-net/MySqlConnector/issues/135).
* Reduce memory usage related to `Enum.HasFlag`: [#137](https://github.com/mysql-net/MySqlConnector/issues/137).

### 0.7.0

* Implement stored procedure support: [#19](https://github.com/mysql-net/MySqlConnector/issues/19).
 * Known issue: `NextResult` incorrectly returns `true`, which may cause problems with Dapper's `QueryMultiple`: [#135](https://github.com/mysql-net/MySqlConnector/issues/135).

### 0.6.2

* Fix `NullReferenceException` when `MySqlParameter.Value == null`: [#126](https://github.com/mysql-net/MySqlConnector/issues/126).

### 0.6.1

* Fix `AggregateException` going unhandled in `OpenAsync`: [#124](https://github.com/mysql-net/MySqlConnector/issues/124).
* Fix SSL over Unix domain sockets.
* Reduce allocations when using SSL certificates.

### 0.6.0

* Implement `UseCompression` connection string option: [#31](https://github.com/mysql-net/MySqlConnector/issues/31).
* Add support for Unix domain sockets: [#118](https://github.com/mysql-net/MySqlConnector/issues/118).

### 0.5.0

* Implement `UseAffectedRows` connection string option. (Note that the default value is `true`, unlike `MySql.Data`.)

### 0.4.0

* Rename `SslMode` enum to `MySqlSslMode` (for compatibility with `MySql.Data`):[#102](https://github.com/mysql-net/MySqlConnector/pull/102).

### 0.3.0

* Add SSL support and `SslMode` connection string option: [#88](https://github.com/mysql-net/MySqlConnector/issues/88).
* Rewrite protocol serialization layer to support SSL and make adding compression easier: [#93](https://github.com/mysql-net/MySqlConnector/pull/93).

### 0.2.1

* Add more diagnostics for unsupported auth plugins.

### 0.2.0

* Add `MySqlConnectionStringBuilder.ForceSynchronous`: [#91](https://github.com/mysql-net/MySqlConnector/issues/91).
* Thanks to [Ed Ball](https://github.com/ejball) for contributions to this release.

### 0.1.0

* First non-alpha release. Supports core data access scenarios with common ORMs.<|MERGE_RESOLUTION|>--- conflicted
+++ resolved
@@ -1,5 +1,5 @@
 ---
-lastmod: 2021-07-12
+lastmod: 2021-09-10
 date: 2017-03-27
 menu:
   main:
@@ -10,7 +10,6 @@
 
 # Version History
 
-<<<<<<< HEAD
 ### 1.4.0 Beta 3
 
 * **Breaking** Remove `netstandard1.3` target framework: [#1031](https://github.com/mysql-net/MySqlConnector/issues/1031).
@@ -41,11 +40,10 @@
   * Support `DateOnly` and `TimeOnly` structs: [#963](https://github.com/mysql-net/MySqlConnector/issues/963).
   * Use `ZLibStream` for compression: [#957](https://github.com/mysql-net/MySqlConnector/issues/957).
   * Use `X_OR_GREATER` preprocessor definitions: [#958](https://github.com/mysql-net/MySqlConnector/issues/958).
-=======
+
 ### 1.3.12
 
 * Fix bug executing stored procedures with backticks in their names: [#1029](https://github.com/mysql-net/MySqlConnector/issues/1029).
->>>>>>> b5fc1c2c
 
 ### 1.3.11
 
